"""
This package holds the base module structure for the pre-fill plugins used in Open Forms.

Various sources exist that can be consulted to fetch data for an active session,
where the BSN, CoC number... can be used to retrieve this data. Think of pre-filling
the address details of a person after logging in with DigiD.

The package integrates with the form builder such that it's possible for every form
field to select which pre-fill plugin to use and which value to use from the fetched
result. Plugins can be registered using a similar approach to the registrations
package. Each plugin is responsible for exposing which attributes/data fragments are
available, and for performing the actual look-up. Plugins receive the
:class:`openforms.submissions.models.Submission` instance that represents the current
form session of an end-user.

Prefill values are embedded as default values for form fields, dynamically for every
user session using the component rewrite functionality in the serializers.

So, to recap:

1. Plugins are defined and registered
2. When editing form definitions in the admin, content editors can opt-in to pre-fill
   functionality. They select the desired plugin, and then the desired attribute from
   that plugin.
3. End-user starts the form and logs in, thereby creating a session/``Submission``
4. The submission-specific form definition configuration is enhanced with the pre-filled
   form field default values.

.. todo:: Move the public API into ``openforms.prefill.service``.

"""
import logging
from collections import defaultdict
from itertools import chain
from typing import TYPE_CHECKING, Any, Dict, List, Tuple

import elasticapm
from glom import Path, PathAccessError, glom
from zgw_consumers.concurrent import parallel

from openforms.plugins.exceptions import PluginNotEnabled
from openforms.variables.constants import FormVariableSources

if TYPE_CHECKING:  # pragma: nocover
    from openforms.formio.service import FormioConfigurationWrapper
    from openforms.submissions.models import Submission

logger = logging.getLogger(__name__)


@elasticapm.capture_span(span_type="app.prefill")
def _fetch_prefill_values(
    grouped_fields: Dict[str, list], submission: "Submission", register
) -> Dict[str, Dict[str, Any]]:
    from openforms.logging import (  # local import to prevent AppRegistryNotReady
        logevent,
    )

    @elasticapm.capture_span(span_type="app.prefill")
    def invoke_plugin(item: Tuple[str, List[str]]) -> Tuple[str, Dict[str, Any]]:
        plugin_id, fields = item
        plugin = register[plugin_id]

        if not plugin.is_enabled:
            raise PluginNotEnabled()

        try:
            values = plugin.get_prefill_values(submission, fields)
        except Exception as e:
            logger.exception(f"exception in prefill plugin '{plugin_id}'")
            logevent.prefill_retrieve_failure(submission, plugin, e)
            return plugin_id, {}
        else:
            if values:
                logevent.prefill_retrieve_success(submission, plugin, fields)
            return plugin_id, values

    with parallel() as executor:
        results = executor.map(invoke_plugin, grouped_fields.items())

    return dict(results)


def inject_prefill(
    configuration_wrapper: "FormioConfigurationWrapper", submission: "Submission"
) -> None:
    """
    Mutates each component found in configuration according to the prefilled values.

    :param configuration_wrapper: The Formiojs JSON schema wrapper describing an entire
      form or an individual component within the form.
    :param submission: The :class:`openforms.submissions.models.Submission` instance
      that holds the values of the prefill data. The prefill data was fetched earlier,
      see :func:`prefill_variables`.

    The prefill values are looped over by key: value, and for each value the matching
    component is looked up to normalize it in the context of the component.
    """
    from openforms.formio.service import normalize_value_for_component

    prefilled_data = submission.get_prefilled_data()
    for key, prefill_value in prefilled_data.items():
        try:
            component = configuration_wrapper[key]
        except KeyError:
            # The component to prefill is not in this step
            continue

        if not (prefill := component.get("prefill")):
            continue
        if not prefill.get("plugin"):
            continue
        if not prefill.get("attribute"):
            continue

        default_value = component.get("defaultValue")
        # 1693: we need to normalize values according to the format expected by the
        # component. For example, (some) prefill plugins return postal codes without
        # space between the digits and the letters.
        prefill_value = normalize_value_for_component(component, prefill_value)

        if prefill_value != default_value and default_value is not None:
            logger.info(
                "Overwriting non-null default value for component %r",
                component,
            )
        component["defaultValue"] = prefill_value


@elasticapm.capture_span(span_type="app.prefill")
def prefill_variables(submission: "Submission", register=None) -> None:
    from openforms.formio.service import normalize_value_for_component

    from .registry import register as default_register

    register = register or default_register

    execution_state = submission.load_execution_state()
    state = submission.load_submission_value_variables_state()
    variables_to_prefill = state.get_prefill_variables()

    _component_generators = [
        iter_components(step.form_definition.configuration)
        for step in execution_state.form_steps
    ]
    _components = {
        component["key"]: component for component in chain(*_component_generators)
    }

    grouped_fields = defaultdict(list)
    for variable in variables_to_prefill:
        grouped_fields[variable.form_variable.prefill_plugin].append(
            variable.form_variable.prefill_attribute
        )

    results = _fetch_prefill_values(grouped_fields, submission, register)

    total_config_wrapper = submission.total_configuration_wrapper

    prefill_data = {}
    for variable in variables_to_prefill:
        try:
            prefill_value = glom(
                results,
                Path(
                    variable.form_variable.prefill_plugin,
                    variable.form_variable.prefill_attribute,
                ),
            )
        except PathAccessError:
            continue
        else:
<<<<<<< HEAD
            if variable.form_variable.source == FormVariableSources.component:
                component = total_config_wrapper[variable.key]
=======
            if (component := _components.get(variable.key)) is not None:
>>>>>>> 929955e2
                prefill_value = normalize_value_for_component(component, prefill_value)
            prefill_data[variable.key] = prefill_value

    state.save_prefill_data(prefill_data)<|MERGE_RESOLUTION|>--- conflicted
+++ resolved
@@ -31,7 +31,6 @@
 """
 import logging
 from collections import defaultdict
-from itertools import chain
 from typing import TYPE_CHECKING, Any, Dict, List, Tuple
 
 import elasticapm
@@ -135,17 +134,8 @@
 
     register = register or default_register
 
-    execution_state = submission.load_execution_state()
     state = submission.load_submission_value_variables_state()
     variables_to_prefill = state.get_prefill_variables()
-
-    _component_generators = [
-        iter_components(step.form_definition.configuration)
-        for step in execution_state.form_steps
-    ]
-    _components = {
-        component["key"]: component for component in chain(*_component_generators)
-    }
 
     grouped_fields = defaultdict(list)
     for variable in variables_to_prefill:
@@ -156,7 +146,6 @@
     results = _fetch_prefill_values(grouped_fields, submission, register)
 
     total_config_wrapper = submission.total_configuration_wrapper
-
     prefill_data = {}
     for variable in variables_to_prefill:
         try:
@@ -170,12 +159,8 @@
         except PathAccessError:
             continue
         else:
-<<<<<<< HEAD
             if variable.form_variable.source == FormVariableSources.component:
                 component = total_config_wrapper[variable.key]
-=======
-            if (component := _components.get(variable.key)) is not None:
->>>>>>> 929955e2
                 prefill_value = normalize_value_for_component(component, prefill_value)
             prefill_data[variable.key] = prefill_value
 
